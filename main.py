--- conflicted
+++ resolved
@@ -4,10 +4,7 @@
 import os
 import uuid
 import httpx
-<<<<<<< HEAD
 import json
-=======
->>>>>>> 496e3836
 from dotenv import load_dotenv, find_dotenv
 from supabase import create_client, Client
 from supabase.lib.client_options import ClientOptions
@@ -20,22 +17,15 @@
 app = FastAPI(
     title="JalaninAja API",
     description="API for calculating routes, gamification, and authentication.",
-<<<<<<< HEAD
     version="3.7-final"
 )
 
 # --- Service Configuration ---
-=======
-    version="3"
-)
-
->>>>>>> 496e3836
 GOOGLE_MAPS_API_KEY = os.getenv("GOOGLE_MAPS_API_KEY")
 SUPABASE_URL = os.getenv("SUPABASE_URL")
 SUPABASE_KEY = os.getenv("SUPABASE_KEY")
 SUPABASE_ANON_KEY = os.getenv("SUPABASE_ANON_KEY")
 
-<<<<<<< HEAD
 # --- Google Cloud Tasks Configuration ---
 GCP_PROJECT_ID = os.getenv("GCP_PROJECT_ID")
 GCP_LOCATION = os.getenv("GCP_LOCATION")
@@ -45,9 +35,6 @@
 
 # --- Runtime Checks ---
 if not all([SUPABASE_URL, SUPABASE_KEY, GOOGLE_MAPS_API_KEY, SUPABASE_ANON_KEY, GCP_PROJECT_ID, GCP_LOCATION, TASK_QUEUE_NAME, WORKER_URL, WORKER_SERVICE_ACCOUNT_EMAIL]):
-=======
-if not all([SUPABASE_URL, SUPABASE_KEY, GOOGLE_MAPS_API_KEY, SUPABASE_ANON_KEY, REDIS_URL]):
->>>>>>> 496e3836
     raise RuntimeError("One or more critical environment variables are missing.")
 
 # --- Client Initializations ---
@@ -57,37 +44,7 @@
 )
 oauth2_scheme = OAuth2PasswordBearer(tokenUrl="token")
 
-<<<<<<< HEAD
 # --- Pydantic Models ---
-=======
-async def get_current_user(token: str = Depends(oauth2_scheme)):
-    try:
-        user = supabase.auth.get_user(token).user
-        if not user:
-            raise HTTPException(status_code=401, detail="Invalid or expired token")
-        return user
-    except Exception:
-        raise HTTPException(status_code=401, detail="Could not validate credentials")
-
-redis_settings = RedisSettings.from_dsn(REDIS_URL)
-
-@app.on_event("startup")
-async def startup():
-    app.state.redis = await create_pool(redis_settings)
-    app.state.model = load_model()
-
-@app.on_event("shutdown")
-async def shutdown():
-    await app.state.redis.close()
-
-def load_model():
-    local_model_path = "best.pt"
-    if os.path.exists(local_model_path):
-        from ultralytics import YOLO
-        return YOLO(local_model_path)
-    return None
-
->>>>>>> 496e3836
 class ConfigResponse(BaseModel): supabase_url: str; supabase_anon_key: str; google_maps_api_key: str
 class UserUpdateRequest(BaseModel): name: str | None = None; avatar_url: str | None = None
 class UserProfileResponse(BaseModel): user_name: str; user_email: str; user_avatar_url: str | None = None; user_level: str; user_points: int; reports_made: int; badges: list[str]
@@ -96,7 +53,6 @@
 class RouteStatusResponse(BaseModel): status: str; data: list[dict] | None = None; error: str | None = None
 class AutocompleteResponse(BaseModel): predictions: list[dict]
 
-<<<<<<< HEAD
 # --- Dependencies ---
 async def get_current_user(token: str = Depends(oauth2_scheme)):
     try:
@@ -106,8 +62,6 @@
     except Exception:
         raise HTTPException(status_code=401, detail="Could not validate credentials")
 
-=======
->>>>>>> 496e3836
 async def get_http_client():
     async with httpx.AsyncClient() as client: yield client
 
@@ -158,7 +112,6 @@
         elif points >= 750: user_level = "Jawara Jalan"
         elif points >= 300: user_level = "Pelopor Trotoar"
         elif points >= 100: user_level = "Penjelajah Kota"
-<<<<<<< HEAD
         badges = [b for p, b in [(10, "Pelapor Rajin"), (5, "Pembantu Sesama")] if reports_made >= p]
         return UserProfileResponse(user_name=user_data.get('name', 'N/A'), user_email=user_data.get('email', 'N/A'), user_avatar_url=user_data.get('avatar_url'), user_level=user_level, user_points=points, reports_made=reports_made, badges=badges)
     except Exception as e: raise HTTPException(status_code=500, detail=f"Failed to retrieve profile data: {e}")
@@ -211,17 +164,6 @@
 @app.get("/reports")
 async def get_all_reports(user: dict = Depends(get_current_user), offset: int = Query(0, ge=0), limit: int = Query(10, ge=1)):
     try: 
-=======
-        badges = []
-        if reports_made >= 10: badges.append("Pelapor Rajin")
-        if reports_made >= 5: badges.append("Pembantu Sesama")
-        return UserProfileResponse(user_name=user_data.get('name', 'N/A'), user_email=user_data.get('email', 'N/A'), user_avatar_url=user_data.get('avatar_url'), user_level=user_level, user_points=points, reports_made=reports_made, badges=badges)
-    except Exception as e: raise HTTPException(status_code=500, detail=f"Failed to retrieve profile data: {e}")
-
-@app.get("/reports")
-async def get_all_reports(offset: int = Query(0, ge=0), limit: int = Query(10, ge=1)):
-    try:
->>>>>>> 496e3836
         return supabase.table('Report').select('*, Users(name, avatar_url, points)').order('created_at', desc=True).range(offset, offset + limit - 1).execute().data
     except Exception as e: 
         raise HTTPException(status_code=500, detail="Failed to retrieve reports.")
@@ -229,7 +171,6 @@
 @app.get("/leaderboard")
 async def get_leaderboard(user: dict = Depends(get_current_user), period: str = Query("week", enum=["week", "month", "year"])):
     try:
-<<<<<<< HEAD
         return supabase.rpc('get_leaderboard_by_period', {'p_period': period}).execute().data
     except Exception as e:
         raise HTTPException(status_code=500, detail=f"Failed to retrieve leaderboard: {e}")
@@ -237,8 +178,6 @@
 @app.get("/reports/me/top")
 async def get_my_top_reports(user: dict = Depends(get_current_user)):
     try:
-=======
->>>>>>> 496e3836
         user_id_query = supabase.table('Users').select('user_id').eq('user_id_auth', user.id).single().execute()
         internal_user_id = user_id_query.data['user_id']
         return supabase.table('Report').select('*').eq('user_id', internal_user_id).order('upvote_count', desc=True).limit(3).execute().data
@@ -258,7 +197,6 @@
         geo_response = await client.get(f"https://maps.googleapis.com/maps/api/geocode/json?latlng={latitude},{longitude}&key={GOOGLE_MAPS_API_KEY}")
         if geo_response.status_code == 200 and geo_response.json().get('results'):
             address = geo_response.json()['results'][0]['formatted_address']
-<<<<<<< HEAD
         params = {"p_user_id_auth": user_id_auth, "p_category": category, "p_description": description, "p_latitude": latitude, "p_longitude": longitude, "p_photo_url": photo_url, "p_address": address}
         response = supabase.rpc("create_report_atomic", params).execute()
         created_report_object = (response.data[0] if response.data and isinstance(response.data, list) else None)
@@ -268,38 +206,6 @@
         return created_report_object or {"error": "Failed to create report"}
     except APIError as e: raise HTTPException(status_code=400, detail=f"Failed to create report: {e.message}")
     except Exception as e: raise HTTPException(status_code=500, detail=f"An unexpected error occurred: {str(e)}")
-=======
-
-        params = {
-            "p_user_id_auth": user_id_auth, "p_category": category, "p_description": description,
-            "p_latitude": latitude, "p_longitude": longitude, "p_photo_url": photo_url, "p_address": address
-        }
-        
-        response = supabase.rpc("create_report_atomic", params).execute()
-        print(f"DEBUG: RPC response data: {response.data}")
-        if response.data and isinstance(response.data, list) and len(response.data) > 0:
-            created_report_object = response.data[0]
-            if photo_url:
-                redis = fastapi_req.app.state.redis
-                await redis.enqueue_job("analyze_report_photo", created_report_object)
-            return created_report_object
-        elif response.data and isinstance(response.data, dict):
-             created_report_object = response.data
-             if photo_url:
-                redis = fastapi_req.app.state.redis
-                await redis.enqueue_job("analyze_report_photo", created_report_object)
-             return created_report_object
-        else:
-            error_detail = f"Failed to create report. Invalid data returned from DB: {response.data}"
-            print(error_detail)
-            raise HTTPException(status_code=500, detail=error_detail)
-
-    except APIError as e:
-        raise HTTPException(status_code=400, detail=f"Failed to create report: {e.message}")
-    except Exception as e:
-        raise HTTPException(status_code=500, detail=f"An unexpected error occurred: {str(e)}")
-
->>>>>>> 496e3836
 
 @app.post("/reports/{report_id}/upvote")
 async def upvote_report(report_id: int, user: dict = Depends(get_current_user)):
@@ -316,7 +222,6 @@
 @app.delete("/reports/{report_id}/vote")
 async def remove_vote(report_id: int, user: dict = Depends(get_current_user)):
     try:
-<<<<<<< HEAD
         params = {"p_report_id": report_id, "p_user_id_auth": user.id}
         result = supabase.rpc("remove_vote_atomic", params).execute().data
         return result
@@ -338,14 +243,6 @@
             "mode": request.mode
         }
         create_gcp_task(task_payload, "/process-route-task")
-=======
-        supabase.table("RouteSearch").insert({
-            "job_id": job_id, "start_point": request.origin_address, "end_point": request.destination_address,
-            "mode": request.mode, "status": "pending"
-        }).execute()
-        redis = fastapi_req.app.state.redis
-        await redis.enqueue_job("analyze_and_save_routes", job_id, request.origin_address, request.destination_address, request.mode)
->>>>>>> 496e3836
         return {"message": "Route calculation has been started.", "job_id": job_id}
     except Exception as e: raise HTTPException(status_code=500, detail=f"Failed to create task: {str(e)}")
 
@@ -363,7 +260,6 @@
     except Exception as e: raise HTTPException(status_code=500, detail=f"Error retrieving job status: {str(e)}")
 
 @app.get("/autocomplete-address", response_model=AutocompleteResponse)
-<<<<<<< HEAD
 async def autocomplete_address(
     query: str, 
     lat: float | None = Query(None),
@@ -379,12 +275,6 @@
         return AutocompleteResponse(predictions=response.json().get('predictions', []))
     except httpx.RequestError as e: 
         raise HTTPException(status_code=503, detail=f"Error contacting address service: {e}")
-=======
-async def autocomplete_address(query: str, client: httpx.AsyncClient = Depends(get_http_client)):
-    url = f"https://maps.googleapis.com/maps/api/place/autocomplete/json?input={query}&key={GOOGLE_MAPS_API_KEY}&location=-7.2575,112.7521&radius=50000&strictbounds=true"
-    try: response = await client.get(url); response.raise_for_status(); return AutocompleteResponse(predictions=response.json().get('predictions', []))
-    except httpx.RequestError as e: raise HTTPException(status_code=503, detail=f"Error contacting address service: {e}")
->>>>>>> 496e3836
 
 @app.get("/reverse-geocode")
 async def get_readable_address(lat: float, lng: float, client: httpx.AsyncClient = Depends(get_http_client)):
@@ -396,8 +286,4 @@
     except httpx.RequestError as e: raise HTTPException(status_code=503, detail=f"Error during reverse geocoding: {e}")
 
 @app.get("/")
-<<<<<<< HEAD
-def read_root(): return {"message": "Welcome to the JalaninAja API!"}
-=======
-def read_root(): return {"message": "Welcome to the JalaninAja API!"}
->>>>>>> 496e3836
+def read_root(): return {"message": "Welcome to the JalaninAja API!"}